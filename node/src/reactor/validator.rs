--- conflicted
+++ resolved
@@ -8,13 +8,8 @@
 use std::fmt::{self, Display, Formatter};
 
 use derive_more::From;
-<<<<<<< HEAD
 use prometheus::Registry;
-use rand::SeedableRng;
-use rand_chacha::ChaCha20Rng;
-=======
 use rand::Rng;
->>>>>>> dd884b40
 use serde::{Deserialize, Serialize};
 
 use crate::{
