//! Reactor used to join the network.

mod memory_metrics;

use std::{
    collections::BTreeMap,
    env,
    fmt::{self, Display, Formatter},
    path::PathBuf,
    sync::Arc,
};

use datasize::DataSize;
use derive_more::From;
use memory_metrics::MemoryMetrics;
use prometheus::Registry;
use reactor::ReactorEvent;
use serde::Serialize;
use tracing::{debug, error, info, warn};

#[cfg(not(feature = "fast-sync"))]
use crate::components::linear_chain_sync::{self, LinearChainSync};
#[cfg(feature = "fast-sync")]
use crate::components::{
    linear_chain_fast_sync as linear_chain_sync,
    linear_chain_fast_sync::LinearChainFastSync as LinearChainSync,
};

#[cfg(test)]
use crate::testing::network::NetworkedReactor;
use crate::{
    components::{
        block_validator::{self, BlockValidator},
        chainspec_loader::{self, ChainspecLoader},
        contract_runtime::{self, ContractRuntime},
        deploy_acceptor::{self, DeployAcceptor},
        event_stream_server,
        event_stream_server::EventStreamServer,
        fetcher::{self, Fetcher},
        gossiper::{self, Gossiper},
        linear_chain,
        metrics::Metrics,
        network::{self, Network, NetworkIdentity, ENABLE_LIBP2P_NET_ENV_VAR},
        rest_server::{self, RestServer},
        small_network::{self, GossipedAddress, SmallNetwork, SmallNetworkIdentity},
        storage::{self, Storage},
        Component,
    },
    effect::{
        announcements::{
<<<<<<< HEAD
            ChainspecLoaderAnnouncement, ConsensusAnnouncement, ContractRuntimeAnnouncement,
            ControlAnnouncement, DeployAcceptorAnnouncement, GossiperAnnouncement,
            LinearChainAnnouncement, LinearChainBlock, NetworkAnnouncement,
=======
            BlockExecutorAnnouncement, ChainspecLoaderAnnouncement, ControlAnnouncement,
            DeployAcceptorAnnouncement, GossiperAnnouncement, LinearChainAnnouncement,
            NetworkAnnouncement,
>>>>>>> f5462956
        },
        requests::{
            BlockProposerRequest, BlockValidationRequest, ChainspecLoaderRequest, ConsensusRequest,
            ContractRuntimeRequest, FetcherRequest, LinearChainRequest, MetricsRequest,
            NetworkInfoRequest, NetworkRequest, RestRequest, StateStoreRequest, StorageRequest,
        },
        EffectBuilder, EffectExt, Effects,
    },
    protocol::Message,
    reactor::{
        self,
        event_queue_metrics::EventQueueMetrics,
        initializer,
        validator::{self, Error, ValidatorInitConfig},
        EventQueueHandle, Finalize, ReactorExit,
    },
    types::{
        Block, BlockByHeight, BlockHeader, BlockHeaderWithMetadata, Deploy, ExitCode, NodeId,
        ProtoBlock, Tag, Timestamp,
    },
    utils::{Source, WithDir},
    NodeRng,
};
use casper_types::{PublicKey, U512};

/// Top-level event for the reactor.
#[allow(clippy::large_enum_variant)]
#[derive(Debug, From, Serialize)]
#[must_use]
pub enum Event {
    /// Network event.
    #[from]
    Network(network::Event<Message>),

    /// Small Network event.
    #[from]
    SmallNetwork(small_network::Event<Message>),

    /// Storage event.
    #[from]
    Storage(#[serde(skip_serializing)] storage::Event),

    #[from]
    /// REST server event.
    RestServer(#[serde(skip_serializing)] rest_server::Event),

    #[from]
    /// Event stream server event.
    EventStreamServer(#[serde(skip_serializing)] event_stream_server::Event),

    /// Metrics request.
    #[from]
    MetricsRequest(#[serde(skip_serializing)] MetricsRequest),

    #[from]
    /// Chainspec Loader event.
    ChainspecLoader(#[serde(skip_serializing)] chainspec_loader::Event),

    /// Chainspec info request
    #[from]
    ChainspecLoaderRequest(#[serde(skip_serializing)] ChainspecLoaderRequest),

    /// Network info request.
    #[from]
    NetworkInfoRequest(#[serde(skip_serializing)] NetworkInfoRequest<NodeId>),

    /// Linear chain fetcher event.
    #[from]
    BlockFetcher(#[serde(skip_serializing)] fetcher::Event<Block>),

    /// Linear chain (by height) fetcher event.
    #[from]
    BlockByHeightFetcher(#[serde(skip_serializing)] fetcher::Event<BlockByHeight>),

    /// Deploy fetcher event.
    #[from]
    DeployFetcher(#[serde(skip_serializing)] fetcher::Event<Deploy>),

    /// Deploy acceptor event.
    #[from]
    DeployAcceptor(#[serde(skip_serializing)] deploy_acceptor::Event),

    /// Block validator event.
    #[from]
    BlockValidator(#[serde(skip_serializing)] block_validator::Event<Block, NodeId>),

    /// Linear chain event.
    #[from]
    LinearChainSync(#[serde(skip_serializing)] linear_chain_sync::Event<NodeId>),

    /// Contract Runtime event.
    #[from]
    ContractRuntime(#[serde(skip_serializing)] contract_runtime::Event),

    /// Linear chain event.
    #[from]
    LinearChain(#[serde(skip_serializing)] linear_chain::Event<NodeId>),

    /// Address gossiper event.
    #[from]
    AddressGossiper(gossiper::Event<GossipedAddress>),

    /// Requests.
    /// Linear chain block by hash fetcher request.
    #[from]
    BlockFetcherRequest(#[serde(skip_serializing)] FetcherRequest<NodeId, Block>),

    /// Linear chain block by height fetcher request.
    #[from]
    BlockByHeightFetcherRequest(#[serde(skip_serializing)] FetcherRequest<NodeId, BlockByHeight>),

    /// Deploy fetcher request.
    #[from]
    DeployFetcherRequest(#[serde(skip_serializing)] FetcherRequest<NodeId, Deploy>),

    /// Block validation request.
    #[from]
    BlockValidatorRequest(#[serde(skip_serializing)] BlockValidationRequest<Block, NodeId>),

    /// Block proposer request.
    #[from]
    BlockProposerRequest(#[serde(skip_serializing)] BlockProposerRequest),

    /// Proto block validator request.
    #[from]
    ProtoBlockValidatorRequest(
        #[serde(skip_serializing)] BlockValidationRequest<ProtoBlock, NodeId>,
    ),

    /// Request for state storage.
    #[from]
    StateStoreRequest(#[serde(skip_serializing)] StateStoreRequest),

    // Announcements
    /// A control announcement.
    #[from]
    ControlAnnouncement(ControlAnnouncement),

    /// Network announcement.
    #[from]
    NetworkAnnouncement(#[serde(skip_serializing)] NetworkAnnouncement<NodeId, Message>),

    /// Block executor announcement.
    #[from]
    ContractRuntimeAnnouncement(#[serde(skip_serializing)] ContractRuntimeAnnouncement),

    /// Address Gossiper announcement.
    #[from]
    AddressGossiperAnnouncement(#[serde(skip_serializing)] GossiperAnnouncement<GossipedAddress>),

    /// DeployAcceptor announcement.
    #[from]
    DeployAcceptorAnnouncement(#[serde(skip_serializing)] DeployAcceptorAnnouncement<NodeId>),

    /// Linear chain announcement.
    #[from]
    LinearChainAnnouncement(#[serde(skip_serializing)] LinearChainAnnouncement),

    /// Chainspec loader announcement.
    #[from]
    ChainspecLoaderAnnouncement(#[serde(skip_serializing)] ChainspecLoaderAnnouncement),

    /// Consensus request.
    #[from]
    ConsensusRequest(#[serde(skip_serializing)] ConsensusRequest),
}

impl ReactorEvent for Event {
    fn as_control(&self) -> Option<&ControlAnnouncement> {
        if let Self::ControlAnnouncement(ref ctrl_ann) = self {
            Some(ctrl_ann)
        } else {
            None
        }
    }
}

impl From<LinearChainRequest<NodeId>> for Event {
    fn from(req: LinearChainRequest<NodeId>) -> Self {
        Event::LinearChain(linear_chain::Event::Request(req))
    }
}

impl From<StorageRequest> for Event {
    fn from(request: StorageRequest) -> Self {
        Event::Storage(request.into())
    }
}

impl From<NetworkRequest<NodeId, Message>> for Event {
    fn from(request: NetworkRequest<NodeId, Message>) -> Self {
        if env::var(ENABLE_LIBP2P_NET_ENV_VAR).is_ok() {
            Event::Network(network::Event::from(request))
        } else {
            Event::SmallNetwork(small_network::Event::from(request))
        }
    }
}

impl From<NetworkRequest<NodeId, gossiper::Message<GossipedAddress>>> for Event {
    fn from(request: NetworkRequest<NodeId, gossiper::Message<GossipedAddress>>) -> Self {
        Event::SmallNetwork(small_network::Event::from(
            request.map_payload(Message::from),
        ))
    }
}

impl From<ContractRuntimeRequest> for Event {
    fn from(request: ContractRuntimeRequest) -> Event {
        Event::ContractRuntime(contract_runtime::Event::Request(Box::new(request)))
    }
}

impl From<RestRequest<NodeId>> for Event {
    fn from(request: RestRequest<NodeId>) -> Self {
        Event::RestServer(rest_server::Event::RestRequest(request))
    }
}

impl Display for Event {
    fn fmt(&self, f: &mut Formatter<'_>) -> fmt::Result {
        match self {
            Event::Network(event) => write!(f, "network: {}", event),
            Event::SmallNetwork(event) => write!(f, "small network: {}", event),
            Event::NetworkAnnouncement(event) => write!(f, "network announcement: {}", event),
            Event::Storage(request) => write!(f, "storage: {}", request),
            Event::RestServer(event) => write!(f, "rest server: {}", event),
            Event::EventStreamServer(event) => write!(f, "event stream server: {}", event),
            Event::MetricsRequest(req) => write!(f, "metrics request: {}", req),
            Event::ChainspecLoader(event) => write!(f, "chainspec loader: {}", event),
            Event::ChainspecLoaderRequest(req) => write!(f, "chainspec loader request: {}", req),
            Event::NetworkInfoRequest(req) => write!(f, "network info request: {}", req),
            Event::BlockFetcherRequest(request) => write!(f, "block fetcher request: {}", request),
            Event::BlockValidatorRequest(request) => {
                write!(f, "block validator request: {}", request)
            }
            Event::DeployFetcherRequest(request) => {
                write!(f, "deploy fetcher request: {}", request)
            }
            Event::LinearChainSync(event) => write!(f, "linear chain: {}", event),
            Event::BlockFetcher(event) => write!(f, "block fetcher: {}", event),
            Event::BlockByHeightFetcherRequest(request) => {
                write!(f, "block by height fetcher request: {}", request)
            }
            Event::BlockValidator(event) => write!(f, "block validator event: {}", event),
            Event::DeployFetcher(event) => write!(f, "deploy fetcher event: {}", event),
            Event::BlockProposerRequest(req) => write!(f, "block proposer request: {}", req),
            Event::ContractRuntime(event) => write!(f, "contract runtime event: {:?}", event),
            Event::LinearChain(event) => write!(f, "linear chain event: {}", event),
            Event::ContractRuntimeAnnouncement(announcement) => {
                write!(f, "block executor announcement: {}", announcement)
            }
            Event::ProtoBlockValidatorRequest(req) => write!(f, "block validator request: {}", req),
            Event::AddressGossiper(event) => write!(f, "address gossiper: {}", event),
            Event::AddressGossiperAnnouncement(ann) => {
                write!(f, "address gossiper announcement: {}", ann)
            }
            Event::BlockByHeightFetcher(event) => {
                write!(f, "block by height fetcher event: {}", event)
            }
            Event::DeployAcceptorAnnouncement(ann) => {
                write!(f, "deploy acceptor announcement: {}", ann)
            }
            Event::DeployAcceptor(event) => write!(f, "deploy acceptor: {}", event),
            Event::ControlAnnouncement(ctrl_ann) => write!(f, "control: {}", ctrl_ann),
            Event::LinearChainAnnouncement(ann) => write!(f, "linear chain announcement: {}", ann),
            Event::ChainspecLoaderAnnouncement(ann) => {
                write!(f, "chainspec loader announcement: {}", ann)
            }
            Event::StateStoreRequest(req) => write!(f, "state store request: {}", req),
            Event::ConsensusRequest(req) => write!(f, "consensus request: {:?}", req),
        }
    }
}

/// Joining node reactor.
#[derive(DataSize)]
pub struct Reactor {
    root: PathBuf,
    metrics: Metrics,
    network: Network<Event, Message>,
    small_network: SmallNetwork<Event, Message>,
    address_gossiper: Gossiper<GossipedAddress, Event>,
    config: validator::Config,
    chainspec_loader: ChainspecLoader,
    storage: Storage,
    contract_runtime: ContractRuntime,
    linear_chain_fetcher: Fetcher<Block>,
    linear_chain_sync: LinearChainSync<NodeId>,
    block_validator: BlockValidator<Block, NodeId>,
    deploy_fetcher: Fetcher<Deploy>,
    linear_chain: linear_chain::LinearChain<NodeId>,
    // Handles request for linear chain block by height.
    block_by_height_fetcher: Fetcher<BlockByHeight>,
    pub(super) block_header_by_hash_fetcher: Fetcher<BlockHeader>,
    pub(super) block_header_with_metadata_fetcher: Fetcher<BlockHeaderWithMetadata>,
    #[data_size(skip)]
    deploy_acceptor: DeployAcceptor,
    #[data_size(skip)]
    event_queue_metrics: EventQueueMetrics,
    #[data_size(skip)]
    rest_server: RestServer,
    #[data_size(skip)]
    event_stream_server: EventStreamServer,
    // Attach memory metrics for the joiner.
    #[data_size(skip)] // Never allocates data on the heap.
    memory_metrics: MemoryMetrics,
}

impl reactor::Reactor for Reactor {
    type Event = Event;

    // The "configuration" is in fact the whole state of the initializer reactor, which we
    // deconstruct and reuse.
    type Config = WithDir<initializer::Reactor>;
    type Error = Error;

    fn new(
        initializer: Self::Config,
        registry: &Registry,
        event_queue: EventQueueHandle<Self::Event>,
        _rng: &mut NodeRng,
    ) -> Result<(Self, Effects<Self::Event>), Self::Error> {
        let (root, initializer) = initializer.into_parts();

        let initializer::Reactor {
            config,
            chainspec_loader,
            storage,
            mut contract_runtime,
            small_network_identity,
            network_identity,
        } = initializer;

        // TODO: Remove wrapper around Reactor::Config instead.
        let (_, config) = config.into_parts();

        let memory_metrics = MemoryMetrics::new(registry.clone())?;

        let event_queue_metrics = EventQueueMetrics::new(registry.clone(), event_queue)?;

        let metrics = Metrics::new(registry.clone());

        let network_config = network::Config::from(&config.network);
        let (network, network_effects) = Network::new(
            event_queue,
            network_config,
            registry,
            network_identity,
            chainspec_loader.chainspec(),
            false,
        )?;
        let network_name = chainspec_loader.chainspec().network_config.name.clone();
        let (small_network, small_network_effects) = SmallNetwork::new(
            event_queue,
            config.network.clone(),
            registry,
            small_network_identity,
            network_name,
            false,
        )?;

        let linear_chain_fetcher = Fetcher::new("linear_chain", config.fetcher, &registry)?;

        let mut effects = reactor::wrap_effects(Event::Network, network_effects);
        effects.extend(reactor::wrap_effects(
            Event::SmallNetwork,
            small_network_effects,
        ));

        let address_gossiper =
            Gossiper::new_for_complete_items("address_gossiper", config.gossip, registry)?;

        let effect_builder = EffectBuilder::new(event_queue);

        let init_hash = config
            .node
            .trusted_hash
            .or_else(|| chainspec_loader.initial_block_hash());

        match init_hash {
            None => {
                let chainspec = chainspec_loader.chainspec();
                let era_duration = chainspec.core_config.era_duration;
                if let Some(start_time) = chainspec
                    .protocol_config
                    .activation_point
                    .genesis_timestamp()
                {
                    if Timestamp::now() > start_time + era_duration {
                        error!(
                            "Node started with no trusted hash after the expected end of \
                             the genesis era! Please specify a trusted hash and restart. \
                             Time: {}, End of genesis era: {}",
                            Timestamp::now(),
                            start_time + era_duration
                        );
                        panic!("should have trusted hash after genesis era")
                    }
                }
                info!("No synchronization of the linear chain will be done.")
            }
            Some(hash) => info!("Synchronizing linear chain from: {:?}", hash),
        }

        let protocol_version = &chainspec_loader.chainspec().protocol_config.version;
        let rest_server = RestServer::new(
            config.rest_server.clone(),
            effect_builder,
            protocol_version.clone(),
        )?;

        let event_stream_server =
            EventStreamServer::new(config.event_stream_server.clone(), protocol_version.clone())?;

        let block_validator = BlockValidator::new(Arc::clone(&chainspec_loader.chainspec()));

        let deploy_fetcher = Fetcher::new("deploy", config.fetcher, &registry)?;

        let block_by_height_fetcher = Fetcher::new("block_by_height", config.fetcher, &registry)?;

        let block_header_and_finality_signatures_by_height_fetcher: Fetcher<
            BlockHeaderWithMetadata,
        > = Fetcher::new(
            "block_header_and_finality_signatures_by_height",
            config.fetcher,
            &registry,
        )?;

        let block_header_by_hash_fetcher: Fetcher<BlockHeader> =
            Fetcher::new("block_header_by_hash", config.fetcher, &registry)?;

        let deploy_acceptor =
            DeployAcceptor::new(config.deploy_acceptor, &*chainspec_loader.chainspec());

        contract_runtime.set_initial_state(
            chainspec_loader.initial_state_root_hash(),
            chainspec_loader.initial_block_header(),
        );

        let linear_chain = linear_chain::LinearChain::new(
            &registry,
            protocol_version.clone(),
            chainspec_loader.initial_state_root_hash(),
            chainspec_loader.chainspec().core_config.auction_delay,
            chainspec_loader.chainspec().core_config.unbonding_delay,
            chainspec_loader
                .chainspec()
                .protocol_config
                .activation_point
                .era_id(),
        )?;

        let validator_weights: BTreeMap<PublicKey, U512> = chainspec_loader
            .chainspec()
            .network_config
            .chainspec_validator_stakes()
            .into_iter()
            .map(|(pk, motes)| (pk, motes.value()))
            .collect();
        let maybe_next_activation_point = chainspec_loader
            .next_upgrade()
            .map(|next_upgrade| next_upgrade.activation_point());
        let (linear_chain_sync, init_sync_effects) = LinearChainSync::new::<Event, Error>(
            registry,
            effect_builder,
            chainspec_loader.chainspec(),
            &storage,
            init_hash,
            chainspec_loader.initial_block_header().cloned(),
            validator_weights,
            maybe_next_activation_point,
        )?;

        effects.extend(reactor::wrap_effects(
            Event::LinearChainSync,
            init_sync_effects,
        ));

        Ok((
            Self {
                root,
                metrics,
                network,
                small_network,
                address_gossiper,
                config,
                chainspec_loader,
                storage,
                contract_runtime,
                linear_chain_sync,
                linear_chain_fetcher,
                block_validator,
                deploy_fetcher,
                linear_chain,
                block_by_height_fetcher,
                block_header_by_hash_fetcher,
                block_header_with_metadata_fetcher:
                    block_header_and_finality_signatures_by_height_fetcher,
                deploy_acceptor,
                event_queue_metrics,
                rest_server,
                event_stream_server,
                memory_metrics,
            },
            effects,
        ))
    }

    fn dispatch_event(
        &mut self,
        effect_builder: EffectBuilder<Self::Event>,
        rng: &mut NodeRng,
        event: Self::Event,
    ) -> Effects<Self::Event> {
        match event {
            Event::Network(event) => reactor::wrap_effects(
                Event::Network,
                self.network.handle_event(effect_builder, rng, event),
            ),
            Event::SmallNetwork(event) => reactor::wrap_effects(
                Event::SmallNetwork,
                self.small_network.handle_event(effect_builder, rng, event),
            ),
            Event::ControlAnnouncement(ctrl_ann) => {
                unreachable!("unhandled control announcement: {}", ctrl_ann)
            }
            Event::NetworkAnnouncement(NetworkAnnouncement::NewPeer(id)) => reactor::wrap_effects(
                Event::LinearChainSync,
                self.linear_chain_sync.handle_event(
                    effect_builder,
                    rng,
                    linear_chain_sync::Event::NewPeerConnected(id),
                ),
            ),
            Event::NetworkAnnouncement(NetworkAnnouncement::GossipOurAddress(gossiped_address)) => {
                let event = gossiper::Event::ItemReceived {
                    item_id: gossiped_address,
                    source: Source::<NodeId>::Ourself,
                };
                self.dispatch_event(effect_builder, rng, Event::AddressGossiper(event))
            }
            Event::NetworkAnnouncement(NetworkAnnouncement::MessageReceived {
                sender,
                payload,
            }) => match payload {
                Message::GetResponse {
                    tag: Tag::Block,
                    serialized_item,
                } => {
                    let block = match bincode::deserialize(&serialized_item) {
                        Ok(block) => Box::new(block),
                        Err(err) => {
                            error!("failed to decode block from {}: {}", sender, err);
                            return Effects::new();
                        }
                    };
                    let event = fetcher::Event::GotRemotely {
                        item: block,
                        source: Source::Peer(sender),
                    };
                    self.dispatch_event(effect_builder, rng, Event::BlockFetcher(event))
                }
                Message::GetResponse {
                    tag: Tag::BlockByHeight,
                    serialized_item,
                } => {
                    let block_at_height: BlockByHeight =
                        match bincode::deserialize(&serialized_item) {
                            Ok(maybe_block) => maybe_block,
                            Err(err) => {
                                error!("failed to decode block from {}: {}", sender, err);
                                return Effects::new();
                            }
                        };

                    let event = match block_at_height {
                        BlockByHeight::Absent(block_height) => fetcher::Event::AbsentRemotely {
                            id: block_height,
                            peer: sender,
                        },
                        BlockByHeight::Block(block) => fetcher::Event::GotRemotely {
                            item: Box::new(BlockByHeight::Block(block)),
                            source: Source::Peer(sender),
                        },
                    };
                    self.dispatch_event(effect_builder, rng, Event::BlockByHeightFetcher(event))
                }
                Message::GetResponse {
                    tag: Tag::Deploy,
                    serialized_item,
                } => {
                    let deploy = match bincode::deserialize(&serialized_item) {
                        Ok(deploy) => Box::new(deploy),
                        Err(err) => {
                            error!("failed to decode deploy from {}: {}", sender, err);
                            return Effects::new();
                        }
                    };
                    let event = Event::DeployAcceptor(deploy_acceptor::Event::Accept {
                        deploy,
                        source: Source::Peer(sender),
                        responder: None,
                    });
                    self.dispatch_event(effect_builder, rng, event)
                }
                Message::AddressGossiper(message) => {
                    let event = Event::AddressGossiper(gossiper::Event::MessageReceived {
                        sender,
                        message,
                    });
                    self.dispatch_event(effect_builder, rng, event)
                }
                Message::FinalitySignature(_) => {
                    debug!("finality signatures not handled in joiner reactor");
                    Effects::new()
                }
                other => {
                    debug!(?other, "network announcement ignored.");
                    Effects::new()
                }
            },
            Event::DeployAcceptorAnnouncement(DeployAcceptorAnnouncement::AcceptedNewDeploy {
                deploy,
                source,
            }) => {
                let event = fetcher::Event::GotRemotely {
                    item: deploy,
                    source,
                };
                self.dispatch_event(effect_builder, rng, Event::DeployFetcher(event))
            }
            Event::DeployAcceptorAnnouncement(DeployAcceptorAnnouncement::InvalidDeploy {
                deploy,
                source,
            }) => {
                let deploy_hash = *deploy.id();
                let peer = source;
                warn!(?deploy_hash, ?peer, "Invalid deploy received from a peer.");
                Effects::new()
            }
            Event::Storage(event) => reactor::wrap_effects(
                Event::Storage,
                self.storage.handle_event(effect_builder, rng, event),
            ),
            Event::BlockFetcherRequest(request) => {
                self.dispatch_event(effect_builder, rng, Event::BlockFetcher(request.into()))
            }
            Event::BlockValidatorRequest(request) => {
                self.dispatch_event(effect_builder, rng, Event::BlockValidator(request.into()))
            }
            Event::DeployAcceptor(event) => reactor::wrap_effects(
                Event::DeployAcceptor,
                self.deploy_acceptor
                    .handle_event(effect_builder, rng, event),
            ),
            Event::LinearChainSync(event) => reactor::wrap_effects(
                Event::LinearChainSync,
                self.linear_chain_sync
                    .handle_event(effect_builder, rng, event),
            ),
            Event::BlockFetcher(event) => reactor::wrap_effects(
                Event::BlockFetcher,
                self.linear_chain_fetcher
                    .handle_event(effect_builder, rng, event),
            ),
            Event::BlockValidator(event) => reactor::wrap_effects(
                Event::BlockValidator,
                self.block_validator
                    .handle_event(effect_builder, rng, event),
            ),
            Event::DeployFetcher(event) => reactor::wrap_effects(
                Event::DeployFetcher,
                self.deploy_fetcher.handle_event(effect_builder, rng, event),
            ),
            Event::BlockByHeightFetcher(event) => reactor::wrap_effects(
                Event::BlockByHeightFetcher,
                self.block_by_height_fetcher
                    .handle_event(effect_builder, rng, event),
            ),
            Event::DeployFetcherRequest(request) => {
                self.dispatch_event(effect_builder, rng, Event::DeployFetcher(request.into()))
            }
            Event::BlockByHeightFetcherRequest(request) => self.dispatch_event(
                effect_builder,
                rng,
                Event::BlockByHeightFetcher(request.into()),
            ),
            Event::ContractRuntime(event) => reactor::wrap_effects(
                Event::ContractRuntime,
                self.contract_runtime
                    .handle_event(effect_builder, rng, event),
            ),
            Event::ContractRuntimeAnnouncement(ContractRuntimeAnnouncement::LinearChainBlock(
                linear_chain_block,
            )) => {
                let LinearChainBlock {
                    block,
                    execution_results,
                } = *linear_chain_block;
                let mut effects = Effects::new();
                let block_hash = *block.hash();

                // send to linear chain
                let reactor_event = Event::LinearChain(linear_chain::Event::NewLinearChainBlock {
                    block: Box::new(block),
                    execution_results: execution_results
                        .iter()
                        .map(|(hash, (_header, results))| (*hash, results.clone()))
                        .collect(),
                });
                effects.extend(self.dispatch_event(effect_builder, rng, reactor_event));

                // send to event stream
                for (deploy_hash, (deploy_header, execution_result)) in execution_results {
                    let reactor_event =
                        Event::EventStreamServer(event_stream_server::Event::DeployProcessed {
                            deploy_hash,
                            deploy_header: Box::new(deploy_header),
                            block_hash,
                            execution_result: Box::new(execution_result),
                        });
                    effects.extend(self.dispatch_event(effect_builder, rng, reactor_event));
                }

                effects
            }
<<<<<<< HEAD
            Event::ContractRuntimeAnnouncement(
                ContractRuntimeAnnouncement::BlockAlreadyExecuted(block),
            ) => {
                let mut effects = self.dispatch_event(
                    effect_builder,
                    rng,
                    Event::LinearChainSync(linear_chain_sync::Event::BlockHandled(Box::new(
                        *block.clone(),
                    ))),
                );
                effects.extend(self.dispatch_event(
                    effect_builder,
                    rng,
                    Event::Consensus(consensus::Event::BlockAdded(Box::new(*block))),
                ));
                effects
            }
=======
            Event::BlockExecutorAnnouncement(BlockExecutorAnnouncement::BlockAlreadyExecuted(
                block,
            )) => self.dispatch_event(
                effect_builder,
                rng,
                Event::LinearChainSync(linear_chain_sync::Event::BlockHandled(Box::new(block))),
            ),
>>>>>>> f5462956
            Event::LinearChain(event) => reactor::wrap_effects(
                Event::LinearChain,
                self.linear_chain.handle_event(effect_builder, rng, event),
            ),
            Event::BlockProposerRequest(request) => {
                // Consensus component should not be trying to create new blocks during joining
                // phase.
                error!("ignoring block proposer request {}", request);
                Effects::new()
            }
            Event::ProtoBlockValidatorRequest(request) => {
                // During joining phase, consensus component should not be requesting
                // validation of the proto block.
                error!("ignoring proto block validation request {}", request);
                Effects::new()
            }
            Event::AddressGossiper(event) => reactor::wrap_effects(
                Event::AddressGossiper,
                self.address_gossiper
                    .handle_event(effect_builder, rng, event),
            ),
            Event::AddressGossiperAnnouncement(ann) => {
                let GossiperAnnouncement::NewCompleteItem(gossiped_address) = ann;
                let reactor_event = Event::SmallNetwork(small_network::Event::PeerAddressReceived(
                    gossiped_address,
                ));
                self.dispatch_event(effect_builder, rng, reactor_event)
            }

            Event::LinearChainAnnouncement(LinearChainAnnouncement::BlockAdded(block)) => {
                let mut effects = reactor::wrap_effects(
                    Event::EventStreamServer,
                    self.event_stream_server.handle_event(
                        effect_builder,
                        rng,
                        event_stream_server::Event::BlockAdded(block.clone()),
                    ),
                );
                let reactor_event =
                    Event::LinearChainSync(linear_chain_sync::Event::BlockHandled(block));
                effects.extend(self.dispatch_event(effect_builder, rng, reactor_event));
                let reactor_event =
                    Event::ChainspecLoader(chainspec_loader::Event::CheckForNextUpgrade);
                effects.extend(self.dispatch_event(effect_builder, rng, reactor_event));
                effects
            }
            Event::LinearChainAnnouncement(LinearChainAnnouncement::NewFinalitySignature(fs)) => {
                let reactor_event =
                    Event::EventStreamServer(event_stream_server::Event::FinalitySignature(fs));
                self.dispatch_event(effect_builder, rng, reactor_event)
            }
            Event::RestServer(event) => reactor::wrap_effects(
                Event::RestServer,
                self.rest_server.handle_event(effect_builder, rng, event),
            ),
            Event::EventStreamServer(event) => reactor::wrap_effects(
                Event::EventStreamServer,
                self.event_stream_server
                    .handle_event(effect_builder, rng, event),
            ),
            Event::MetricsRequest(req) => reactor::wrap_effects(
                Event::MetricsRequest,
                self.metrics.handle_event(effect_builder, rng, req),
            ),
            Event::ChainspecLoader(event) => reactor::wrap_effects(
                Event::ChainspecLoader,
                self.chainspec_loader
                    .handle_event(effect_builder, rng, event),
            ),
            Event::ChainspecLoaderRequest(req) => {
                self.dispatch_event(effect_builder, rng, Event::ChainspecLoader(req.into()))
            }
            Event::StateStoreRequest(req) => {
                self.dispatch_event(effect_builder, rng, Event::Storage(req.into()))
            }
            Event::NetworkInfoRequest(req) => {
                let event = if env::var(ENABLE_LIBP2P_NET_ENV_VAR).is_ok() {
                    Event::Network(network::Event::from(req))
                } else {
                    Event::SmallNetwork(small_network::Event::from(req))
                };
                self.dispatch_event(effect_builder, rng, event)
            }
            Event::ChainspecLoaderAnnouncement(
                ChainspecLoaderAnnouncement::UpgradeActivationPointRead(next_upgrade),
            ) => {
                let reactor_event = Event::ChainspecLoader(
                    chainspec_loader::Event::GotNextUpgrade(next_upgrade.clone()),
                );
                let mut effects = self.dispatch_event(effect_builder, rng, reactor_event);

                let reactor_event =
                    Event::LinearChainSync(linear_chain_sync::Event::GotUpgradeActivationPoint(
                        next_upgrade.activation_point(),
                    ));
                effects.extend(self.dispatch_event(effect_builder, rng, reactor_event));
                effects
            }
            // This is done to handle status requests from the RestServer
            Event::ConsensusRequest(ConsensusRequest::Status(responder)) => {
                // no consensus, respond with None
                responder.respond(None).ignore()
            }
        }
    }

    fn maybe_exit(&self) -> Option<ReactorExit> {
        if self.linear_chain_sync.stopped_for_upgrade() {
            Some(ReactorExit::ProcessShouldExit(ExitCode::Success))
        } else if self.linear_chain_sync.is_synced() {
            Some(ReactorExit::ProcessShouldContinue)
        } else {
            None
        }
    }

    fn update_metrics(&mut self, event_queue_handle: EventQueueHandle<Self::Event>) {
        self.memory_metrics.estimate(&self);
        self.event_queue_metrics
            .record_event_queue_counts(&event_queue_handle);
    }
}

impl Reactor {
    /// Deconstructs the reactor into config useful for creating a Validator reactor. Shuts down
    /// the network, closing all incoming and outgoing connections, and frees up the listening
    /// socket.
    pub async fn into_validator_config(self) -> Result<ValidatorInitConfig, Error> {
        let latest_block = self.linear_chain_sync.latest_block().cloned();
        // Clean the state of the linear_chain_sync before shutting it down.
        #[cfg(not(feature = "fast-sync"))]
        linear_chain_sync::clean_linear_chain_state(
            &self.storage,
            self.chainspec_loader.chainspec(),
        )?;
        let config = ValidatorInitConfig {
            root: self.root,
            chainspec_loader: self.chainspec_loader,
            config: self.config,
            contract_runtime: self.contract_runtime,
            storage: self.storage,
            latest_block,
            event_stream_server: self.event_stream_server,
            small_network_identity: SmallNetworkIdentity::from(&self.small_network),
            network_identity: NetworkIdentity::from(&self.network),
        };
        self.network.finalize().await;
        self.small_network.finalize().await;
        self.rest_server.finalize().await;
        Ok(config)
    }
}

#[cfg(test)]
impl NetworkedReactor for Reactor {
    type NodeId = NodeId;
    fn node_id(&self) -> Self::NodeId {
        if env::var(ENABLE_LIBP2P_NET_ENV_VAR).is_err() {
            self.small_network.node_id()
        } else {
            self.network.node_id()
        }
    }
}

#[cfg(test)]
impl Reactor {
    /// Inspect storage.
    pub(crate) fn storage(&self) -> &Storage {
        &self.storage
    }
}<|MERGE_RESOLUTION|>--- conflicted
+++ resolved
@@ -18,12 +18,15 @@
 use serde::Serialize;
 use tracing::{debug, error, info, warn};
 
-#[cfg(not(feature = "fast-sync"))]
-use crate::components::linear_chain_sync::{self, LinearChainSync};
 #[cfg(feature = "fast-sync")]
 use crate::components::{
     linear_chain_fast_sync as linear_chain_sync,
     linear_chain_fast_sync::LinearChainFastSync as LinearChainSync,
+};
+#[cfg(not(feature = "fast-sync"))]
+use crate::{
+    components::linear_chain_sync::{self, LinearChainSync},
+    effect::announcements::LinearChainBlock,
 };
 
 #[cfg(test)]
@@ -48,15 +51,9 @@
     },
     effect::{
         announcements::{
-<<<<<<< HEAD
-            ChainspecLoaderAnnouncement, ConsensusAnnouncement, ContractRuntimeAnnouncement,
-            ControlAnnouncement, DeployAcceptorAnnouncement, GossiperAnnouncement,
-            LinearChainAnnouncement, LinearChainBlock, NetworkAnnouncement,
-=======
-            BlockExecutorAnnouncement, ChainspecLoaderAnnouncement, ControlAnnouncement,
+            ChainspecLoaderAnnouncement, ContractRuntimeAnnouncement, ControlAnnouncement,
             DeployAcceptorAnnouncement, GossiperAnnouncement, LinearChainAnnouncement,
-            NetworkAnnouncement,
->>>>>>> f5462956
+            LinearChainBlock, NetworkAnnouncement,
         },
         requests::{
             BlockProposerRequest, BlockValidationRequest, ChainspecLoaderRequest, ConsensusRequest,
@@ -784,33 +781,13 @@
 
                 effects
             }
-<<<<<<< HEAD
             Event::ContractRuntimeAnnouncement(
                 ContractRuntimeAnnouncement::BlockAlreadyExecuted(block),
-            ) => {
-                let mut effects = self.dispatch_event(
-                    effect_builder,
-                    rng,
-                    Event::LinearChainSync(linear_chain_sync::Event::BlockHandled(Box::new(
-                        *block.clone(),
-                    ))),
-                );
-                effects.extend(self.dispatch_event(
-                    effect_builder,
-                    rng,
-                    Event::Consensus(consensus::Event::BlockAdded(Box::new(*block))),
-                ));
-                effects
-            }
-=======
-            Event::BlockExecutorAnnouncement(BlockExecutorAnnouncement::BlockAlreadyExecuted(
-                block,
-            )) => self.dispatch_event(
+            ) => self.dispatch_event(
                 effect_builder,
                 rng,
-                Event::LinearChainSync(linear_chain_sync::Event::BlockHandled(Box::new(block))),
-            ),
->>>>>>> f5462956
+                Event::LinearChainSync(linear_chain_sync::Event::BlockHandled(Box::new(*block))),
+            ),
             Event::LinearChain(event) => reactor::wrap_effects(
                 Event::LinearChain,
                 self.linear_chain.handle_event(effect_builder, rng, event),
