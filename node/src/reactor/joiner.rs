--- conflicted
+++ resolved
@@ -325,15 +325,6 @@
 
         let deploy_acceptor = DeployAcceptor::new();
 
-<<<<<<< HEAD
-        let (deploy_buffer, deploy_buffer_effects) = DeployBuffer::new(effect_builder);
-        effects.extend(reactor::wrap_effects(
-            Event::DeployBuffer,
-            deploy_buffer_effects,
-        ));
-
-=======
->>>>>>> f1f28491
         let genesis_post_state_hash = chainspec_loader
             .genesis_post_state_hash()
             .expect("Should have Genesis post state hash");
