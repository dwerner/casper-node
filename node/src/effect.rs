//! Effects subsystem.
//!
//! Effects describe things that the creator of the effect intends to happen, producing a value upon
//! completion. They are, in fact, futures.
//!
//! A pinned, boxed future returning an event is called an effect and typed as an `Effect<Ev>`,
//! where `Ev` is the event's type. Generally, `Ev` is an Event enum defined at the top level of
//! each component in the `crate::components` module.
//!
//! ## Using effects
//!
//! To create an effect, an `EffectBuilder` will be passed in from the relevant reactor. For
//! example, given an effect builder `effect_builder`, we can create a `set_timeout` future and turn
//! it into an effect:
//!
//! ```ignore
//! use std::time::Duration;
//! use casper_node::effect::EffectExt;
//!
//! enum Event {
//!     ThreeSecondsElapsed(Duration)
//! }
//!
//! effect_builder
//!     .set_timeout(Duration::from_secs(3))
//!     .event(Event::ThreeSecondsElapsed);
//! ```
//!
//! This example will produce an effect that, after three seconds, creates an
//! `Event::ThreeSecondsElapsed`. Note that effects do nothing on their own, they need to be passed
//! to a [`reactor`](../reactor/index.html) to be executed.
//!
//! ## Arbitrary effects
//!
//! While it is technically possible to turn any future into an effect, it is advisable to only use
//! the effects explicitly listed in this module through traits to create them. Post-processing on
//! effects to turn them into events should also be kept brief.
//!
//! ## Announcements and effects
//!
//! Some effects can be further classified into either announcements or requests, although these
//! properties are not reflected in the type system.
//!
//! **Announcements** are events emitted by components that are essentially "fire-and-forget"; the
//! component will never expect an answer for these and does not rely on them being handled. It is
//! also conceivable that they are being cloned and dispatched to multiple components by the
//! reactor.
//!
//! A good example is the arrival of a new deploy passed in by a client. Depending on the setup it
//! may be stored, buffered or, in certain testing setups, just discarded. None of this is a concern
//! of the component that talks to the client and deserializes the incoming deploy though, which
//! considers the deploy no longer its concern after it has returned an announcement effect.
//!
//! **Requests** are complex effects that are used when a component needs something from
//! outside of itself (typically to be provided by another component); a request requires an
//! eventual response.
//!
//! A request **must** have a `Responder` field, which a handler of a request **must** call at
//! some point. Failing to do so will result in a resource leak.

pub mod announcements;
pub mod requests;

use std::{
    any::type_name,
    collections::{HashMap, HashSet},
    fmt::{self, Debug, Display, Formatter},
    future::Future,
    time::{Duration, Instant},
};

use futures::{channel::oneshot, future::BoxFuture, FutureExt};
use semver::Version;
use smallvec::{smallvec, SmallVec};
use tracing::error;

use casper_execution_engine::{
    core::{
        engine_state::{
            self, execute_request::ExecuteRequest, execution_result::ExecutionResults,
            genesis::GenesisResult,
        },
        execution,
    },
    shared::{additive_map::AdditiveMap, transform::Transform},
    storage::global_state::CommitResult,
};
use casper_types::Key;

use crate::{
    components::{
<<<<<<< HEAD
        consensus::BlockContext,
        contract_runtime::{
            core::{
                engine_state::{self, genesis::GenesisResult},
                execution,
            },
            shared::{additive_map::AdditiveMap, transform::Transform},
            storage::global_state::CommitResult,
        },
=======
        consensus::{BlockContext, EraId},
>>>>>>> aafc4707
        fetcher::FetchResult,
        small_network::GossipedAddress,
        storage::{DeployHashes, DeployHeaderResults, DeployResults, StorageType, Value},
    },
    crypto::{
        asymmetric_key::{PublicKey, Signature},
        hash::Digest,
    },
    reactor::{EventQueueHandle, QueueKind},
    types::{Block, BlockHash, BlockHeader, Deploy, DeployHash, FinalizedBlock, Item, ProtoBlock},
    utils::Source,
    Chainspec,
};
use announcements::{
    ApiServerAnnouncement, BlockExecutorAnnouncement, ConsensusAnnouncement,
    DeployAcceptorAnnouncement, GossiperAnnouncement, NetworkAnnouncement,
};
use requests::{
    BlockExecutorRequest, BlockValidationRequest, ConsensusRequest, ContractRuntimeRequest,
    DeployBufferRequest, FetcherRequest, MetricsRequest, NetworkRequest, StorageRequest,
};

/// A pinned, boxed future that produces one or more events.
pub type Effect<Ev> = BoxFuture<'static, Multiple<Ev>>;

/// Multiple effects in a container.
pub type Effects<Ev> = Multiple<Effect<Ev>>;

/// A small collection of rarely more than two items.
///
/// Stored in a `SmallVec` to avoid allocations in case there are less than three items grouped. The
/// size of two items is chosen because one item is the most common use case, and large items are
/// typically boxed. In the latter case two pointers and one enum variant discriminator is almost
/// the same size as an empty vec, which is two pointers.
type Multiple<T> = SmallVec<[T; 2]>;

/// A responder satisfying a request.
#[must_use]
pub struct Responder<T>(Option<oneshot::Sender<T>>);

impl<T: 'static + Send> Responder<T> {
    fn new(sender: oneshot::Sender<T>) -> Self {
        Responder(Some(sender))
    }
}

impl<T> Responder<T> {
    /// Send `data` to the origin of the request.
    pub async fn respond(mut self, data: T) {
        if let Some(sender) = self.0.take() {
            if sender.send(data).is_err() {
                error!("could not send response to request down oneshot channel");
            }
        } else {
            error!("tried to send a value down a responder channel, but it was already used");
        }
    }
}

impl<T> Debug for Responder<T> {
    fn fmt(&self, formatter: &mut Formatter<'_>) -> fmt::Result {
        write!(formatter, "Responder<{}>", type_name::<T>(),)
    }
}

impl<T> Display for Responder<T> {
    fn fmt(&self, formatter: &mut Formatter<'_>) -> fmt::Result {
        write!(formatter, "responder({})", type_name::<T>(),)
    }
}

impl<T> Drop for Responder<T> {
    fn drop(&mut self) {
        if self.0.is_some() {
            // This is usually a very serious error, as another component will now be stuck.
            error!(
                "{} dropped without being responded to --- \
                 this is always a bug and will likely cause another component to be stuck!",
                self
            );
        }
    }
}

/// Effect extension for futures, used to convert futures into actual effects.
pub trait EffectExt: Future + Send {
    /// Finalizes a future into an effect that returns an event.
    ///
    /// The function `f` is used to translate the returned value from an effect into an event.
    fn event<U, F>(self, f: F) -> Effects<U>
    where
        F: FnOnce(Self::Output) -> U + 'static + Send,
        U: 'static,
        Self: Sized;

    /// Finalizes a future into an effect that runs but drops the result.
    fn ignore<Ev>(self) -> Effects<Ev>;
}

/// Effect extension for futures, used to convert futures returning a `Result` into two different
/// effects.
pub trait EffectResultExt {
    /// The type the future will return if `Ok`.
    type Value;
    /// The type the future will return if `Err`.
    type Error;

    /// Finalizes a future returning a `Result` into two different effects.
    ///
    /// The function `f_ok` is used to translate the returned value from an effect into an event,
    /// while the function `f_err` does the same for a potential error.
    fn result<U, F, G>(self, f_ok: F, f_err: G) -> Effects<U>
    where
        F: FnOnce(Self::Value) -> U + 'static + Send,
        G: FnOnce(Self::Error) -> U + 'static + Send,
        U: 'static;
}

/// Effect extension for futures, used to convert futures returning an `Option` into two different
/// effects.
pub trait EffectOptionExt {
    /// The type the future will return if `Some`.
    type Value;

    /// Finalizes a future returning an `Option` into two different effects.
    ///
    /// The function `f_some` is used to translate the returned value from an effect into an event,
    /// while the function `f_none` does the same for a returned `None`.
    fn option<U, F, G>(self, f_some: F, f_none: G) -> Effects<U>
    where
        F: FnOnce(Self::Value) -> U + 'static + Send,
        G: FnOnce() -> U + 'static + Send,
        U: 'static;
}

impl<T: ?Sized> EffectExt for T
where
    T: Future + Send + 'static + Sized,
{
    fn event<U, F>(self, f: F) -> Effects<U>
    where
        F: FnOnce(Self::Output) -> U + 'static + Send,
        U: 'static,
    {
        smallvec![self.map(f).map(|item| smallvec![item]).boxed()]
    }

    fn ignore<Ev>(self) -> Effects<Ev> {
        smallvec![self.map(|_| Multiple::new()).boxed()]
    }
}

impl<T, V, E> EffectResultExt for T
where
    T: Future<Output = Result<V, E>> + Send + 'static + Sized,
    T: ?Sized,
{
    type Value = V;
    type Error = E;

    fn result<U, F, G>(self, f_ok: F, f_err: G) -> Effects<U>
    where
        F: FnOnce(V) -> U + 'static + Send,
        G: FnOnce(E) -> U + 'static + Send,
        U: 'static,
    {
        smallvec![self
            .map(|result| result.map_or_else(f_err, f_ok))
            .map(|item| smallvec![item])
            .boxed()]
    }
}

impl<T, V> EffectOptionExt for T
where
    T: Future<Output = Option<V>> + Send + 'static + Sized,
    T: ?Sized,
{
    type Value = V;

    fn option<U, F, G>(self, f_some: F, f_none: G) -> Effects<U>
    where
        F: FnOnce(V) -> U + 'static + Send,
        G: FnOnce() -> U + 'static + Send,
        U: 'static,
    {
        smallvec![self
            .map(|option| option.map_or_else(f_none, f_some))
            .map(|item| smallvec![item])
            .boxed()]
    }
}

/// A builder for [`Effect`](type.Effect.html)s.
///
/// Provides methods allowing the creation of effects which need to be scheduled
/// on the reactor's event queue, without giving direct access to this queue.
#[derive(Debug)]
pub struct EffectBuilder<REv: 'static>(EventQueueHandle<REv>);

// Implement `Clone` and `Copy` manually, as `derive` will make it depend on `REv` otherwise.
impl<REv> Clone for EffectBuilder<REv> {
    fn clone(&self) -> Self {
        EffectBuilder(self.0)
    }
}

impl<REv> Copy for EffectBuilder<REv> {}

impl<REv> EffectBuilder<REv> {
    /// Creates a new effect builder.
    pub fn new(event_queue_handle: EventQueueHandle<REv>) -> Self {
        EffectBuilder(event_queue_handle)
    }

    /// Performs a request.
    ///
    /// Given a request `Q`, that when completed will yield a result of `T`, produces a future
    /// that will
    ///
    /// 1. create an event to send the request to the respective component (thus `Q: Into<REv>`),
    /// 2. waits for a response and returns it.
    ///
    /// This function is usually only used internally by effects implement on the effects builder,
    /// but IO components may also make use of it.
    pub(crate) async fn make_request<T, Q, F>(self, f: F, queue_kind: QueueKind) -> T
    where
        T: Send + 'static,
        Q: Into<REv>,
        F: FnOnce(Responder<T>) -> Q,
    {
        // Prepare a channel.
        let (sender, receiver) = oneshot::channel();

        // Create response function.
        let responder = Responder::new(sender);

        // Now inject the request event into the event loop.
        let request_event = f(responder).into();
        self.0.schedule(request_event, queue_kind).await;

        receiver.await.unwrap_or_else(|err| {
            // The channel should never be closed, ever.
            error!(%err, ?queue_kind, "request for {} channel closed, this is a serious bug --- \
                   a component will likely be stuck from now on ", type_name::<T>());

            // We cannot produce any value to satisfy the request, so all that's left is panicking.
            panic!("request not answerable");
        })
    }

    /// Run and end effect immediately.
    ///
    /// Can be used to trigger events from effects when combined with `.event`. Do not use this do
    /// "do nothing", as it will still cause a task to be spawned.
    #[inline(always)]
    pub async fn immediately(self) {}

    /// Reports a fatal error.
    ///
    /// Usually causes the node to cease operations quickly and exit/crash.
    pub async fn fatal<M: Display + ?Sized>(self, file: &str, line: u32, msg: &M) {
        panic!("fatal error [{}:{}]: {}", file, line, msg);
    }

    /// Sets a timeout.
    pub(crate) async fn set_timeout(self, timeout: Duration) -> Duration {
        let then = Instant::now();
        tokio::time::delay_for(timeout).await;
        Instant::now() - then
    }

    /// Retrieve a snapshot of the nodes current metrics formatted as string.
    ///
    /// If an error occurred producing the metrics, `None` is returned.
    pub(crate) async fn get_metrics(self) -> Option<String>
    where
        REv: From<MetricsRequest>,
    {
        self.make_request(
            |responder| MetricsRequest::RenderNodeMetricsText { responder },
            QueueKind::Api,
        )
        .await
    }

    /// Sends a network message.
    ///
    /// The message is queued in "fire-and-forget" fashion, there is no guarantee that the peer
    /// will receive it.
    pub(crate) async fn send_message<I, P>(self, dest: I, payload: P)
    where
        REv: From<NetworkRequest<I, P>>,
    {
        self.make_request(
            |responder| NetworkRequest::SendMessage {
                dest,
                payload,
                responder,
            },
            QueueKind::Network,
        )
        .await
    }

    /// Broadcasts a network message.
    ///
    /// Broadcasts a network message to all peers connected at the time the message is sent.
    pub async fn broadcast_message<I, P>(self, payload: P)
    where
        REv: From<NetworkRequest<I, P>>,
    {
        self.make_request(
            |responder| NetworkRequest::Broadcast { payload, responder },
            QueueKind::Network,
        )
        .await
    }

    /// Gossips a network message.
    ///
    /// A low-level "gossip" function, selects `count` randomly chosen nodes on the network,
    /// excluding the indicated ones, and sends each a copy of the message.
    ///
    /// Returns the IDs of the chosen nodes.
    pub async fn gossip_message<I, P>(
        self,
        payload: P,
        count: usize,
        exclude: HashSet<I>,
    ) -> HashSet<I>
    where
        REv: From<NetworkRequest<I, P>>,
        I: Send + 'static,
        P: Send,
    {
        self.make_request(
            |responder| NetworkRequest::Gossip {
                payload,
                count,
                exclude,
                responder,
            },
            QueueKind::Network,
        )
        .await
    }

    /// Announces that a network message has been received.
    pub(crate) async fn announce_message_received<I, P>(self, sender: I, payload: P)
    where
        REv: From<NetworkAnnouncement<I, P>>,
    {
        self.0
            .schedule(
                NetworkAnnouncement::MessageReceived { sender, payload },
                QueueKind::NetworkIncoming,
            )
            .await;
    }

    /// Announces that we should gossip our own public listening address.
    pub(crate) async fn announce_gossip_our_address<I, P>(self, our_address: GossipedAddress)
    where
        REv: From<NetworkAnnouncement<I, P>>,
    {
        self.0
            .schedule(
                NetworkAnnouncement::GossipOurAddress(our_address),
                QueueKind::Regular,
            )
            .await;
    }

    /// Announces that a gossiper has received a new item, where the item's ID is the complete item.
    pub(crate) async fn announce_complete_item_received_via_gossip<T: Item>(self, item: T::Id)
    where
        REv: From<GossiperAnnouncement<T>>,
    {
        assert!(
            T::ID_IS_COMPLETE_ITEM,
            "{} must be an item where the ID _is_ the complete item",
            item
        );
        self.0
            .schedule(
                GossiperAnnouncement::NewCompleteItem(item),
                QueueKind::Regular,
            )
            .await;
    }

    /// Announces that the HTTP API server has received a deploy.
    pub(crate) async fn announce_deploy_received(self, deploy: Box<Deploy>)
    where
        REv: From<ApiServerAnnouncement>,
    {
        self.0
            .schedule(
                ApiServerAnnouncement::DeployReceived { deploy },
                QueueKind::Api,
            )
            .await;
    }

    /// Announces that a deploy not previously stored has now been accepted and stored.
    pub(crate) fn announce_new_deploy_accepted<I>(
        self,
        deploy: Box<Deploy>,
        source: Source<I>,
    ) -> impl Future<Output = ()>
    where
        REv: From<DeployAcceptorAnnouncement<I>>,
    {
        self.0.schedule(
            DeployAcceptorAnnouncement::AcceptedNewDeploy { deploy, source },
            QueueKind::Regular,
        )
    }

    /// Announces that an invalid deploy has been received.
    pub(crate) fn announce_invalid_deploy<I>(
        self,
        deploy: Box<Deploy>,
        source: Source<I>,
    ) -> impl Future<Output = ()>
    where
        REv: From<DeployAcceptorAnnouncement<I>>,
    {
        self.0.schedule(
            DeployAcceptorAnnouncement::InvalidDeploy { deploy, source },
            QueueKind::Regular,
        )
    }

    /// Announce new block has been created.
    pub(crate) async fn announce_linear_chain_block(self, block: Block)
    where
        REv: From<BlockExecutorAnnouncement>,
    {
        self.0
            .schedule(
                BlockExecutorAnnouncement::LinearChainBlock(block),
                QueueKind::Regular,
            )
            .await
    }

    /// Puts the given block into the linear block store.
    pub(crate) async fn put_block_to_storage<S>(self, block: Box<S::Block>) -> bool
    where
        S: StorageType + 'static,
        REv: From<StorageRequest<S>>,
    {
        self.make_request(
            |responder| StorageRequest::PutBlock { block, responder },
            QueueKind::Regular,
        )
        .await
    }

    /// Gets the requested block from the linear block store.
    pub(crate) async fn get_block_from_storage<S>(
        self,
        block_hash: <S::Block as Value>::Id,
    ) -> Option<S::Block>
    where
        S: StorageType + 'static,
        REv: From<StorageRequest<S>>,
    {
        self.make_request(
            |responder| StorageRequest::GetBlock {
                block_hash,
                responder,
            },
            QueueKind::Regular,
        )
        .await
    }

    /// Gets the requested block header from the linear block store.
    #[allow(unused)]
    pub(crate) async fn get_block_header_from_storage<S>(
        self,
        block_hash: <S::Block as Value>::Id,
    ) -> Option<<S::Block as Value>::Header>
    where
        S: StorageType + 'static,
        REv: From<StorageRequest<S>>,
    {
        self.make_request(
            |responder| StorageRequest::GetBlockHeader {
                block_hash,
                responder,
            },
            QueueKind::Regular,
        )
        .await
    }

    /// Puts the given deploy into the deploy store.
    pub(crate) async fn put_deploy_to_storage<S>(self, deploy: Box<S::Deploy>) -> bool
    where
        S: StorageType + 'static,
        REv: From<StorageRequest<S>>,
    {
        self.make_request(
            |responder| StorageRequest::PutDeploy { deploy, responder },
            QueueKind::Regular,
        )
        .await
    }

    /// Gets the requested deploys from the deploy store.
    pub(crate) async fn get_deploys_from_storage<S>(
        self,
        deploy_hashes: DeployHashes<S>,
    ) -> DeployResults<S>
    where
        S: StorageType + 'static,
        REv: From<StorageRequest<S>>,
    {
        self.make_request(
            |responder| StorageRequest::GetDeploys {
                deploy_hashes,
                responder,
            },
            QueueKind::Regular,
        )
        .await
    }

    /// Gets the requested deploy headers from the deploy store.
    // TODO: remove once method is used.
    #[allow(dead_code)]
    pub(crate) async fn get_deploy_headers_from_storage<S>(
        self,
        deploy_hashes: DeployHashes<S>,
    ) -> DeployHeaderResults<S>
    where
        S: StorageType + 'static,
        REv: From<StorageRequest<S>>,
    {
        self.make_request(
            |responder| StorageRequest::GetDeployHeaders {
                deploy_hashes,
                responder,
            },
            QueueKind::Regular,
        )
        .await
    }

    /// Lists all deploy hashes held in the deploy store.
    pub(crate) async fn list_deploys<S>(self) -> Vec<<S::Deploy as Value>::Id>
    where
        S: StorageType + 'static,
        REv: From<StorageRequest<S>>,
    {
        self.make_request(
            |responder| StorageRequest::ListDeploys { responder },
            QueueKind::Regular,
        )
        .await
    }

    /// Gets the requested deploy using the `DeployFetcher`.
    pub(crate) async fn fetch_deploy<I>(
        self,
        deploy_hash: DeployHash,
        peer: I,
    ) -> Option<FetchResult<Deploy>>
    where
        REv: From<FetcherRequest<I, Deploy>>,
        I: Send + 'static,
    {
        self.make_request(
            |responder| FetcherRequest::Fetch {
                id: deploy_hash,
                peer,
                responder,
            },
            QueueKind::Regular,
        )
        .await
    }

    /// Gets the requested block using the `BlockFetcher`
    #[allow(unused)]
    pub(crate) async fn fetch_block<I>(
        self,
        block_hash: BlockHash,
        peer: I,
    ) -> Option<FetchResult<Block>>
    where
        REv: From<FetcherRequest<I, Block>>,
        I: Send + 'static,
    {
        self.make_request(
            |responder| FetcherRequest::Fetch {
                id: block_hash,
                peer,
                responder,
            },
            QueueKind::Regular,
        )
        .await
    }

    /// Passes the timestamp of a future block for which deploys are to be proposed.
    // TODO: The input `BlockContext` will probably be a different type than the context in the
    //       return value in the future.
    pub(crate) async fn request_proto_block(
        self,
        block_context: BlockContext,
        random_bit: bool,
    ) -> (ProtoBlock, BlockContext)
    where
        REv: From<DeployBufferRequest>,
    {
        let deploys = self
            .make_request(
                |responder| DeployBufferRequest::ListForInclusion {
                    current_instant: block_context.timestamp(),
                    past_blocks: Default::default(), // TODO
                    responder,
                },
                QueueKind::Regular,
            )
            .await
            .into_iter()
            .collect();
        let proto_block = ProtoBlock::new(deploys, random_bit);
        (proto_block, block_context)
    }

    /// Passes a finalized proto-block to the block executor component to execute it.
    pub(crate) async fn execute_block(self, finalized_block: FinalizedBlock)
    where
        REv: From<BlockExecutorRequest>,
    {
        self.0
            .schedule(
                BlockExecutorRequest::ExecuteBlock(finalized_block),
                QueueKind::Regular,
            )
            .await
    }

    /// Checks whether the deploys included in the proto-block exist on the network.
    pub(crate) async fn validate_proto_block<I>(
        self,
        sender: I,
        proto_block: ProtoBlock,
    ) -> (bool, ProtoBlock)
    where
        REv: From<BlockValidationRequest<ProtoBlock, I>>,
    {
        self.make_request(
            |responder| BlockValidationRequest {
                block: proto_block,
                sender,
                responder,
            },
            QueueKind::Regular,
        )
        .await
    }

    /// Announces that a proto block has been proposed and will either be finalized or orphaned
    /// soon.
    pub(crate) async fn announce_proposed_proto_block(self, proto_block: ProtoBlock)
    where
        REv: From<ConsensusAnnouncement>,
    {
        self.0
            .schedule(
                ConsensusAnnouncement::Proposed(proto_block),
                QueueKind::Regular,
            )
            .await
    }

    /// Announces that a proto block has been finalized.
    pub(crate) async fn announce_finalized_proto_block(self, proto_block: ProtoBlock)
    where
        REv: From<ConsensusAnnouncement>,
    {
        self.0
            .schedule(
                ConsensusAnnouncement::Finalized(proto_block),
                QueueKind::Regular,
            )
            .await
    }

    /// Announces that a proto block has been orphaned.
    #[allow(dead_code)] // TODO: Detect orphaned blocks.
    pub(crate) async fn announce_orphaned_proto_block(self, proto_block: ProtoBlock)
    where
        REv: From<ConsensusAnnouncement>,
    {
        self.0
            .schedule(
                ConsensusAnnouncement::Orphaned(proto_block),
                QueueKind::Regular,
            )
            .await
    }

    /// Runs the genesis process on the contract runtime.
    pub(crate) async fn commit_genesis(
        self,
        chainspec: Chainspec,
    ) -> Result<GenesisResult, engine_state::Error>
    where
        REv: From<ContractRuntimeRequest>,
    {
        self.make_request(
            |responder| ContractRuntimeRequest::CommitGenesis {
                chainspec: Box::new(chainspec),
                responder,
            },
            QueueKind::Regular,
        )
        .await
    }

    /// Puts the given chainspec into the chainspec store.
    pub(crate) async fn put_chainspec<S>(self, chainspec: Chainspec)
    where
        S: StorageType + 'static,
        REv: From<StorageRequest<S>>,
    {
        self.make_request(
            |responder| StorageRequest::PutChainspec {
                chainspec: Box::new(chainspec),
                responder,
            },
            QueueKind::Regular,
        )
        .await
    }

    /// Gets the requested chainspec from the chainspec store.
    pub(crate) async fn get_chainspec<S>(self, version: Version) -> Option<Chainspec>
    where
        S: StorageType + 'static,
        REv: From<StorageRequest<S>>,
    {
        self.make_request(
            |responder| StorageRequest::GetChainspec { version, responder },
            QueueKind::Regular,
        )
        .await
    }

    /// Requests an execution of deploys using Contract Runtime.
    pub(crate) async fn request_execute(
        self,
        execute_request: ExecuteRequest,
    ) -> Result<ExecutionResults, engine_state::RootNotFound>
    where
        REv: From<ContractRuntimeRequest>,
    {
        self.make_request(
            |responder| ContractRuntimeRequest::Execute {
                execute_request,
                responder,
            },
            QueueKind::Regular,
        )
        .await
    }

    /// Requests a commit of effects on the Contract Runtime component.
    pub(crate) async fn request_commit(
        self,
        pre_state_hash: Digest,
        effects: AdditiveMap<Key, Transform>,
    ) -> Result<CommitResult, engine_state::Error>
    where
        REv: From<ContractRuntimeRequest>,
    {
        self.make_request(
            |responder| ContractRuntimeRequest::Commit {
                pre_state_hash,
                effects,
                responder,
            },
            QueueKind::Regular,
        )
        .await
    }

    /// Returns a map of validators for given `era` to their weights as known from `root_hash`.
    ///
    /// This operation is read only.
    #[allow(dead_code)]
    pub(crate) async fn get_validators(
        self,
        _root_hash: Digest,
        _era: u64,
    ) -> Result<Option<HashMap<PublicKey, u64>>, execution::Error> {
        todo!("get_validators")
    }

    /// Runs auction using the system smart contract.
    ///
    /// Contract is ran on a given pre state hash and returns fully committed post state hash.
    #[allow(dead_code)]
    pub(crate) async fn run_auction(self, _root_hash: Digest) -> Result<Digest, execution::Error> {
        todo!("run_auction")
    }

    /// Request consensus to sign a block from the linear chain and possibly start a new era.
    pub(crate) async fn handle_linear_chain_block(self, block_header: BlockHeader) -> Signature
    where
        REv: From<ConsensusRequest>,
    {
        self.make_request(
            |responder| ConsensusRequest::HandleLinearBlock(Box::new(block_header), responder),
            QueueKind::Regular,
        )
        .await
    }
}

/// Construct a fatal error effect.
///
/// This macro is a convenient wrapper around `EffectBuilder::fatal` that inserts the `file!()` and
/// `line!()` number automatically.
#[macro_export]
macro_rules! fatal {
    ($effect_builder:expr, $msg:expr) => {
        $effect_builder.fatal(file!(), line!(), &$msg).ignore()
    };
}<|MERGE_RESOLUTION|>--- conflicted
+++ resolved
@@ -89,19 +89,7 @@
 
 use crate::{
     components::{
-<<<<<<< HEAD
         consensus::BlockContext,
-        contract_runtime::{
-            core::{
-                engine_state::{self, genesis::GenesisResult},
-                execution,
-            },
-            shared::{additive_map::AdditiveMap, transform::Transform},
-            storage::global_state::CommitResult,
-        },
-=======
-        consensus::{BlockContext, EraId},
->>>>>>> aafc4707
         fetcher::FetchResult,
         small_network::GossipedAddress,
         storage::{DeployHashes, DeployHeaderResults, DeployResults, StorageType, Value},
