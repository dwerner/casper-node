//! Types and functions used by the http server to manage the event-stream.

use datasize::DataSize;
use futures::{Stream, StreamExt};
use once_cell::sync::Lazy;
use semver::Version;
use serde::{Deserialize, Serialize};
use tokio::sync::{broadcast, mpsc};
use tracing::{error, trace};
use warp::{
    filters::BoxedFilter,
    sse::{self, ServerSentEvent as WarpServerSentEvent},
    Filter, Reply,
};

use casper_types::ExecutionResult;

use crate::{
    components::{consensus::EraId, CLIENT_API_VERSION},
    crypto::asymmetric_key::PublicKey,
    types::{
        BlockHash, BlockHeader, DeployHash, FinalitySignature, FinalizedBlock, TimeDiff, Timestamp,
    },
};

/// The URL path.
pub const SSE_API_PATH: &str = "events";
/// The number of events to buffer in the tokio broadcast channel to help slower clients to try to
/// avoid missing events.  See <https://docs.rs/tokio/0.2.22/tokio/sync/broadcast/index.html#lagging>
/// for further details.
const BROADCAST_CHANNEL_SIZE: usize = 10;

/// The first event sent to every subscribing client.
pub(super) static SSE_INITIAL_EVENT: Lazy<ServerSentEvent> = Lazy::new(|| ServerSentEvent {
    id: None,
    data: SseData::ApiVersion(CLIENT_API_VERSION.clone()),
});

/// The "id" field of the events sent on the event stream to clients.
type Id = u32;

/// The "data" field of the events sent on the event stream to clients.
#[derive(Clone, PartialEq, Eq, Serialize, Deserialize, Debug, DataSize)]
pub enum SseData {
    /// The version of this node's API server.  This event will always be the first sent to a new
    /// client, and will have no associated event ID provided.
    #[data_size(skip)]
    ApiVersion(Version),
    /// The given block has been finalized.
    BlockFinalized(FinalizedBlock),
    /// The given block has been added to the linear chain and stored locally.
    BlockAdded {
        block_hash: BlockHash,
        block_header: BlockHeader,
    },
    /// The given deploy has been executed, committed and forms part of the given block.
    DeployProcessed {
        deploy_hash: DeployHash,
        account: PublicKey,
        timestamp: Timestamp,
        ttl: TimeDiff,
        dependencies: Vec<DeployHash>,
        block_hash: BlockHash,
        #[data_size(skip)]
        execution_result: Box<ExecutionResult>,
    },
<<<<<<< HEAD
    /// An equivocation has been detected publish minimal evidence to the event stream.
    Evidence {
        era_id: EraId,
        public_key: PublicKey,
        timestamp: Timestamp,
    },
=======
    /// New finality signature received.
    FinalitySignature(Box<FinalitySignature>),
>>>>>>> f46dffb6
}

/// The components of a single SSE.
#[derive(Clone, PartialEq, Eq, Debug)]
pub(super) struct ServerSentEvent {
    /// The ID should only be `None` where the `data` is `SseData::ApiVersion`.
    pub(super) id: Option<Id>,
    pub(super) data: SseData,
}

/// The messages sent via the tokio broadcast channel to the handler of each client's SSE stream.
#[derive(Clone, PartialEq, Eq, Debug)]
pub(super) enum BroadcastChannelMessage {
    /// The message should be sent to the client as an SSE with an optional ID.  The ID should only
    /// be `None` where the `data` is `SseData::ApiVersion`.
    ServerSentEvent(ServerSentEvent),
    /// The stream should terminate as the server is shutting down.
    ///
    /// Note: ideally, we'd just drop all the tokio broadcast channel senders to make the streams
    /// terminate naturally, but we can't drop the sender cloned into warp filter.
    Shutdown,
}

/// Passed to the server whenever a new client subscribes.
pub(super) struct NewSubscriberInfo {
    /// The event ID from which the stream should start for this client.
    pub(super) start_from: Option<Id>,
    /// A channel to send the initial events to the client's handler.  This will always send the
    /// ApiVersion as the first event, and then any buffered events as indicated by `start_from`.
    pub(super) initial_events_sender: mpsc::UnboundedSender<ServerSentEvent>,
}

/// The endpoint's query string, e.g. `http://localhost:22777/events?start_from=999`
#[derive(Deserialize, Debug)]
struct Query {
    start_from: Option<Id>,
}

/// Creates the message-passing channels required to run the event-stream server and the warp filter
/// for the event-stream server.
pub(super) fn create_channels_and_filter() -> (
    broadcast::Sender<BroadcastChannelMessage>,
    mpsc::UnboundedReceiver<NewSubscriberInfo>,
    BoxedFilter<(impl Reply,)>,
) {
    // Create a channel to broadcast new events to all subscribed clients' streams.
    let (broadcaster, _) = broadcast::channel(BROADCAST_CHANNEL_SIZE);
    let cloned_broadcaster = broadcaster.clone();

    // Create a channel for `NewSubscriberInfo`s to pass the information required to handle a new
    // client subscription.
    let (new_subscriber_info_sender, new_subscriber_info_receiver) = mpsc::unbounded_channel();

    let filter = warp::get()
        .and(warp::path(SSE_API_PATH))
        .and(warp::query().map(move |query: Query| {
            // Create a channel for the client's handler to receive the stream of initial events.
            let (initial_events_sender, initial_events_receiver) = mpsc::unbounded_channel();

            // Supply the server with the sender part of the channel along with the client's
            // requested starting point.
            let new_subscriber_info = NewSubscriberInfo {
                start_from: query.start_from,
                initial_events_sender,
            };
            if new_subscriber_info_sender
                .send(new_subscriber_info)
                .is_err()
            {
                error!("failed to send new subscriber info");
            }

            // Create a channel for the client's handler to receive the stream of ongoing events.
            let ongoing_events_receiver = cloned_broadcaster.subscribe();

            sse::reply(sse::keep_alive().stream(stream_to_client(
                initial_events_receiver,
                ongoing_events_receiver,
            )))
        }))
        .boxed();

    (broadcaster, new_subscriber_info_receiver, filter)
}

/// This takes the two channel receivers and turns them into a stream of SSEs to the subscribed
/// client.
///
/// The initial events receiver (an mpsc receiver) is exhausted first, and contains an initial
/// `ApiVersion` message, followed by any historical events the client requested using the query
/// string.
///
/// The ongoing events channel (a broadcast receiver) is then consumed, and will remain in use until
/// either the client disconnects, or the server shuts down (indicated by sending a `Shutdown`
/// variant via the channel).  This channel will receive all SSEs created from the moment the client
/// subscribed to the server's event stream.
fn stream_to_client(
    initial_events: mpsc::UnboundedReceiver<ServerSentEvent>,
    ongoing_events: broadcast::Receiver<BroadcastChannelMessage>,
) -> impl Stream<Item = Result<impl WarpServerSentEvent, broadcast::RecvError>> + 'static {
    initial_events
        .map(|event| Ok(BroadcastChannelMessage::ServerSentEvent(event)))
        .chain(ongoing_events)
        .map(|result| {
            trace!(?result);
            match result? {
                BroadcastChannelMessage::ServerSentEvent(event) => match (event.id, &event.data) {
                    (None, &SseData::ApiVersion { .. }) => Ok(sse::json(event.data).boxed()),
                    (Some(id), &SseData::BlockFinalized { .. })
                    | (Some(id), &SseData::BlockAdded { .. })
                    | (Some(id), &SseData::DeployProcessed { .. })
<<<<<<< HEAD
                    | (Some(id), &SseData::Evidence { .. }) => {
=======
                    | (Some(id), &SseData::FinalitySignature(_)) => {
>>>>>>> f46dffb6
                        Ok((sse::id(id), sse::json(event.data)).boxed())
                    }
                    _ => unreachable!("only ApiVersion may have no event ID"),
                },
                BroadcastChannelMessage::Shutdown => Err(broadcast::RecvError::Closed),
            }
        })
}<|MERGE_RESOLUTION|>--- conflicted
+++ resolved
@@ -64,17 +64,14 @@
         #[data_size(skip)]
         execution_result: Box<ExecutionResult>,
     },
-<<<<<<< HEAD
-    /// An equivocation has been detected publish minimal evidence to the event stream.
+    /// Send Evidence of an equivocation to the event stream.
     Evidence {
         era_id: EraId,
         public_key: PublicKey,
         timestamp: Timestamp,
     },
-=======
     /// New finality signature received.
     FinalitySignature(Box<FinalitySignature>),
->>>>>>> f46dffb6
 }
 
 /// The components of a single SSE.
@@ -186,11 +183,8 @@
                     (Some(id), &SseData::BlockFinalized { .. })
                     | (Some(id), &SseData::BlockAdded { .. })
                     | (Some(id), &SseData::DeployProcessed { .. })
-<<<<<<< HEAD
+                    | (Some(id), &SseData::FinalitySignature(_))
                     | (Some(id), &SseData::Evidence { .. }) => {
-=======
-                    | (Some(id), &SseData::FinalitySignature(_)) => {
->>>>>>> f46dffb6
                         Ok((sse::id(id), sse::json(event.data)).boxed())
                     }
                     _ => unreachable!("only ApiVersion may have no event ID"),
