//! Block proposer.
//!
//! The block proposer stores deploy hashes in memory, tracking their suitability for inclusion into
//! a new block. Upon request, it returns a list of candidates that can be included.

mod deploy_sets;
mod event;
mod metrics;

#[cfg(test)]
mod tests;

use std::{
    collections::{HashMap, HashSet},
    convert::Infallible,
    time::Duration,
};

use datasize::DataSize;
use prometheus::{self, Registry};
use semver::Version;
use tracing::{debug, error, info, trace, warn};

use crate::{
    components::{chainspec_loader::DeployConfig, Component},
    effect::{
        requests::{BlockProposerRequest, ProtoBlockRequest, StateStoreRequest, StorageRequest},
        EffectBuilder, EffectExt, Effects,
    },
    types::{DeployHash, DeployHeader, ProtoBlock, Timestamp},
    NodeRng,
};
use casper_execution_engine::shared::gas::Gas;
<<<<<<< HEAD

=======
>>>>>>> d112a776
pub(crate) use deploy_sets::BlockProposerDeploySets;
pub(crate) use event::{DeployType, Event};
use metrics::BlockProposerMetrics;
use num_traits::Zero;

/// Block proposer component.
#[derive(DataSize, Debug)]
pub(crate) struct BlockProposer {
    /// The current state of the proposer component.
    state: BlockProposerState,

    /// Metrics, present in all states.
    metrics: BlockProposerMetrics,
}

/// Interval after which a pruning of the internal sets is triggered.
// TODO: Make configurable.
const PRUNE_INTERVAL: Duration = Duration::from_secs(10);

/// Experimentally, deploys are in the range of 270-280 bytes, we use this to determine if we are
/// within a threshold to break iteration of `pending` early.
const DEPLOY_APPROX_MIN_SIZE: usize = 300;

/// The type of values expressing the block height in the chain.
type BlockHeight = u64;

/// A queue of contents of blocks that we know have been finalized, but we are still missing
/// notifications about finalization of some of their ancestors. It maps block height to the
/// deploys contained in the corresponding block.
type FinalizationQueue = HashMap<BlockHeight, Vec<DeployHash>>;

/// A queue of requests we can't respond to yet, because we aren't up to date on finalized blocks.
/// The key is the height of the next block we will expect to be finalized at the point when we can
/// fulfill the corresponding requests.
type RequestQueue = HashMap<BlockHeight, Vec<ProtoBlockRequest>>;

/// Current operational state of a block proposer.
#[derive(DataSize, Debug)]
#[allow(clippy::large_enum_variant)]
enum BlockProposerState {
    /// Block proposer is initializing, waiting for a state snapshot.
    Initializing { pending: Vec<Event> },
    /// Normal operation.
    Ready(BlockProposerReady),
}

impl BlockProposer {
    /// Creates a new block proposer instance.
    pub(crate) fn new<REv>(
        registry: Registry,
        effect_builder: EffectBuilder<REv>,
        next_finalized_block: BlockHeight,
    ) -> Result<(Self, Effects<Event>), prometheus::Error>
    where
        REv: From<Event> + From<StorageRequest> + From<StateStoreRequest> + Send + 'static,
    {
        // Note: Version is currently not honored by the storage component, so we just hardcode
        // 1.0.0.
        let effects = async move {
            let chainspec = effect_builder
                .get_chainspec(Version::new(1, 0, 0))
                .await
                // Note: Currently the storage component will always return a chainspec, however the
                // interface has not kept up with this yet.
                .expect("chainspec should be infallible");

            // With the chainspec, we can now load the state from storage or use a fresh instance if
            // loading fails.
            let key = deploy_sets::create_storage_key(&chainspec);
            let sets = effect_builder
                .load_state(key.into())
                .await
                .unwrap_or_default();

            (chainspec, sets)
        }
        .event(move |(chainspec, sets)| Event::Loaded {
            chainspec,
            sets,
            next_finalized_block,
        });

        let block_proposer = BlockProposer {
            state: BlockProposerState::Initializing {
                pending: Vec::new(),
            },
            metrics: BlockProposerMetrics::new(registry)?,
        };

        Ok((block_proposer, effects))
    }
}

impl<REv> Component<REv> for BlockProposer
where
    REv: From<Event> + From<StorageRequest> + From<StateStoreRequest> + Send + 'static,
{
    type Event = Event;
    type ConstructionError = Infallible;

    fn handle_event(
        &mut self,
        effect_builder: EffectBuilder<REv>,
        _rng: &mut NodeRng,
        event: Self::Event,
    ) -> Effects<Self::Event> {
        let mut effects = Effects::new();

        // We handle two different states in the block proposer, but our "ready" state is
        // encapsulated in a separate type to simplify the code. The `Initializing` state is simple
        // enough to handle it here directly.
        match (&mut self.state, event) {
            (
                BlockProposerState::Initializing { ref mut pending },
                Event::Loaded {
                    chainspec,
                    sets,
                    next_finalized_block,
                },
            ) => {
                let mut new_ready_state = BlockProposerReady {
                    sets: sets
                        .unwrap_or_default()
                        .with_next_finalized(next_finalized_block),
                    deploy_config: chainspec.genesis.deploy_config,
                    wasmless_transfer_cost: chainspec.genesis.wasmless_transfer_cost,
                    state_key: deploy_sets::create_storage_key(&chainspec),
                    request_queue: Default::default(),
                    unhandled_finalized: Default::default(),
                };

                // Replay postponed events onto new state.
                for ev in pending.drain(..) {
                    effects.extend(new_ready_state.handle_event(effect_builder, ev));
                }

                self.state = BlockProposerState::Ready(new_ready_state);

                // Start pruning deploys after delay.
                effects.extend(
                    effect_builder
                        .set_timeout(PRUNE_INTERVAL)
                        .event(|_| Event::Prune),
                );
            }
            (BlockProposerState::Initializing { ref mut pending }, event) => {
                // Any incoming events are just buffered until initialization is complete.
                pending.push(event);
            }

            (BlockProposerState::Ready(ref mut ready_state), event) => {
                effects.extend(ready_state.handle_event(effect_builder, event));

                // Update metrics after the effects have been applied.
                self.metrics.pending_deploys.set(
                    (ready_state.sets.pending_deploys.len()
                        + ready_state.sets.pending_transfers.len()) as i64,
                );
            }
        };

        effects
    }
}

/// State of operational block proposer.
#[derive(DataSize, Debug)]
struct BlockProposerReady {
    /// Set of deploys currently stored in the block proposer.
    sets: BlockProposerDeploySets,
    /// `unhandled_finalized` is a set of hashes for deploys that the `BlockProposer` has not yet
    /// seen but were reported as reported to `finalized_deploys()`. They are used to
    /// filter deploys for proposal, similar to `self.sets.finalized_deploys`.
    unhandled_finalized: HashSet<DeployHash>,
    // We don't need the whole Chainspec here, just the deploy config.
    deploy_config: DeployConfig,
    /// Wasmless transfer gas cost.
    wasmless_transfer_cost: u64,
    /// Key for storing the block proposer state.
    state_key: Vec<u8>,
    /// The queue of requests awaiting being handled.
    request_queue: RequestQueue,
}

impl BlockProposerReady {
    fn handle_event<REv>(
        &mut self,
        effect_builder: EffectBuilder<REv>,
        event: Event,
    ) -> Effects<Event>
    where
        REv: Send + From<StateStoreRequest>,
    {
        match event {
            Event::Request(BlockProposerRequest::RequestProtoBlock(request)) => {
                if request.next_finalized > self.sets.next_finalized {
                    warn!(
                        request_next_finalized = %request.next_finalized,
                        self_next_finalized = %self.sets.next_finalized,
                        "received request before finalization announcement"
                    );
                    self.request_queue
                        .entry(request.next_finalized)
                        .or_default()
                        .push(request);
                    Effects::new()
                } else {
                    request
                        .responder
                        .respond(self.propose_proto_block(
                            self.deploy_config,
                            request.current_instant,
                            request.past_deploys,
                            request.random_bit,
                        ))
                        .ignore()
                }
            }
            Event::BufferDeploy { hash, deploy_type } => {
                self.add_deploy_or_transfer(Timestamp::now(), hash, *deploy_type);
                Effects::new()
            }
            Event::Prune => {
                let pruned = self.prune(Timestamp::now());
                debug!(%pruned, "pruned deploys from buffer");

                // After pruning, we store a state snapshot.
                let mut effects = effect_builder
                    .save_state(self.state_key.clone().into(), self.sets.clone())
                    .ignore();

                // Re-trigger timer after `PRUNE_INTERVAL`.
                effects.extend(
                    effect_builder
                        .set_timeout(PRUNE_INTERVAL)
                        .event(|_| Event::Prune),
                );

                effects
            }
            Event::Loaded { sets, .. } => {
                // This should never happen, but we can just ignore the event and carry on.
                error!(
                    ?sets,
                    "got loaded event for block proposer state during ready state"
                );
                Effects::new()
            }
            Event::FinalizedProtoBlock { block, mut height } => {
                let (_, mut deploys, transfers, _) = block.destructure();
                deploys.extend(transfers);

                if height > self.sets.next_finalized {
                    warn!(
                        %height,
                        next_finalized = %self.sets.next_finalized,
                        "received finalized blocks out of order; queueing"
                    );
                    // safe to subtract 1 - height will never be 0 in this branch, because
                    // next_finalized is at least 0, and height has to be greater
                    self.sets.finalization_queue.insert(height - 1, deploys);
                    Effects::new()
                } else {
                    let mut effects = self.handle_finalized_block(effect_builder, height, deploys);
                    while let Some(deploys) = self.sets.finalization_queue.remove(&height) {
                        info!(%height, "removed finalization queue entry");
                        height += 1;
                        effects.extend(self.handle_finalized_block(
                            effect_builder,
                            height,
                            deploys,
                        ));
                    }
                    effects
                }
            }
        }
    }

    /// Adds a deploy to the block proposer.
    ///
    /// Returns `false` if the deploy has been rejected.
    fn add_deploy_or_transfer(
        &mut self,
        current_instant: Timestamp,
        hash: DeployHash,
        deploy_or_transfer: DeployType,
    ) {
        if deploy_or_transfer.header().expired(current_instant) {
            trace!(%hash, "expired deploy rejected from the buffer");
            return;
        }
        if self.unhandled_finalized.remove(&hash) {
            info!(%hash,
                "deploy was previously marked as finalized, storing header"
            );
            self.sets
                .finalized_deploys
                .insert(hash, deploy_or_transfer.take_header());
            return;
        }
        // only add the deploy if it isn't contained in a finalized block
        if self.sets.finalized_deploys.contains_key(&hash) {
            info!(%hash, "deploy rejected from the buffer");
        } else {
            match deploy_or_transfer {
                DeployType::Transfer { .. } => {
                    self.sets.pending_transfers.insert(hash, deploy_or_transfer);
                }
                DeployType::Other { payment_amount, .. } => {
                    // Generate a key that will keep the map of pending deploys sorted in the
                    // correct order.
                    let gas_price = deploy_or_transfer.header().gas_price();
                    let payment_amount_gas = match Gas::from_motes(payment_amount, gas_price) {
                        Some(value) => value,
                        None => {
                            info!(
                                "could not convert motes to gas {} at gas price {}",
                                hash, gas_price
                            );
                            return;
                        }
                    };
                    let key = (gas_price, payment_amount_gas, hash);
                    self.sets.pending_deploys.insert(key, deploy_or_transfer);
                }
            }
        }
    }

    /// Notifies the block proposer that a block has been finalized.
    fn finalized_deploys<I>(&mut self, deploys: I)
    where
        I: IntoIterator<Item = DeployHash>,
    {
        for deploy_hash in deploys.into_iter() {
            let existing = self
                .sets
                .pending_deploys
                .iter()
                .find(|((_, _, entry_deploy_hash), _)| entry_deploy_hash == &deploy_hash)
                .map(|(key, _)| *key);

            match existing {
                Some(key) => {
                    let deploy_type = self
                        .sets
                        .pending_deploys
                        .remove(&key)
                        .expect("should exist");

                    self.sets
                        .finalized_deploys
                        .insert(deploy_hash, deploy_type.take_header());
                }
                None => {
                    if let Some(transfer) = self.sets.pending_transfers.remove(&deploy_hash) {
                        trace!("finalized {:?}", deploy_hash);
                        self.sets
                            .finalized_deploys
                            .insert(deploy_hash, transfer.take_header());
                    } else {
                        self.unhandled_finalized.insert(deploy_hash);
                    }
                }
            };
        }
    }

    /// Handles finalization of a block.
    fn handle_finalized_block<I, REv>(
        &mut self,
        _effect_builder: EffectBuilder<REv>,
        height: BlockHeight,
        deploys: I,
    ) -> Effects<Event>
    where
        I: IntoIterator<Item = DeployHash>,
    {
        self.finalized_deploys(deploys);
        self.sets.next_finalized = height + 1;

        if let Some(requests) = self.request_queue.remove(&self.sets.next_finalized) {
            info!(height = %(height + 1), "handling queued requests");
            requests
                .into_iter()
                .flat_map(|request| {
                    request
                        .responder
                        .respond(self.propose_proto_block(
                            self.deploy_config,
                            request.current_instant,
                            request.past_deploys,
                            request.random_bit,
                        ))
                        .ignore()
                })
                .collect()
        } else {
            Effects::new()
        }
    }

    /// Checks if a deploy is valid (for inclusion into the next block).
    fn is_deploy_valid(
        &self,
        header: &DeployHeader,
        block_timestamp: Timestamp,
        deploy_config: &DeployConfig,
        past_deploys: &HashSet<DeployHash>,
    ) -> bool {
        let all_deps_resolved = || {
            header
                .dependencies()
                .iter()
                .all(|dep| past_deploys.contains(dep) || self.contains_finalized(dep))
        };
        header.is_valid(deploy_config, block_timestamp) && all_deps_resolved()
    }

    /// Returns a list of candidates for inclusion into a block.
    fn propose_proto_block(
        &mut self,
        deploy_config: DeployConfig,
        block_timestamp: Timestamp,
        past_deploys: HashSet<DeployHash>,
        random_bit: bool,
    ) -> ProtoBlock {
        let max_transfers = deploy_config.block_max_transfer_count as usize;
        let max_deploys = deploy_config.block_max_deploy_count as usize;
        let max_block_size_bytes = deploy_config.max_block_size as usize;
        let block_gas_limit = Gas::from(deploy_config.block_gas_limit);

        let mut transfers = Vec::new();
        let mut wasm_deploys = Vec::new();
        let mut block_gas_running_total = Gas::zero();
        let mut block_size_running_total = 0usize;

        let should_include_deploy =
            |hash,
             deploy_type: &DeployType,
             payment_amount_gas: &Gas,
             block_gas_running_total: &Gas,
             block_size_running_total: usize| {
                if !self.is_deploy_valid(
                    &deploy_type.header(),
                    block_timestamp,
                    &deploy_config,
                    &past_deploys,
                ) || past_deploys.contains(hash)
                    || self.sets.finalized_deploys.contains_key(hash)
                    || block_size_running_total + deploy_type.size() > max_block_size_bytes
                {
                    return None;
                }
                let gas_running_total = if let Some(gas_running_total) =
                    block_gas_running_total.checked_add(*payment_amount_gas)
                {
                    gas_running_total
                } else {
                    warn!("block gas would overflow");
                    return None;
                };
                if gas_running_total > block_gas_limit {
                    return None;
                }
                Some(gas_running_total)
            };

        // transfer reservation
        for (hash, transfer) in self.sets.pending_transfers.iter() {
            // Early exit if block limits are met.
            if transfers.len() == max_transfers
                || block_size_running_total + DEPLOY_APPROX_MIN_SIZE >= max_block_size_bytes
                || block_gas_running_total == block_gas_limit
            {
                trace!(
                    "reached block transfer limit {} count={} size={} gas={}",
                    transfers.len(),
                    transfers.len() == max_transfers,
                    block_size_running_total + DEPLOY_APPROX_MIN_SIZE >= max_block_size_bytes,
                    block_gas_running_total == block_gas_limit
                );
                break;
            }
            if let Some(gas_running_total) = should_include_deploy(
                hash,
                &transfer,
                &Gas::from(self.wasmless_transfer_cost),
                &block_gas_running_total,
                block_size_running_total,
            ) {
                transfers.push(*hash);
                block_gas_running_total = gas_running_total;
                block_size_running_total += transfer.size();
            }
        }

<<<<<<< HEAD
        // This iteration is reversed to achieve descending order iteration over elements in our
        // sorted BTreeMap in self.sets.pending_deploys.
        // https://github.com/CasperLabs/ceps/blob/Gas_spot_market/text/0022-gas-spot-market.md#ordering
        for ((_gas_price, payment_amount_gas, hash), deploy_type) in
            self.sets.pending_deploys.iter().rev()
        {
            // Early exit if block limits are met.
            if wasm_deploys.len() == max_deploys
                || block_size_running_total + DEPLOY_APPROX_MIN_SIZE >= max_block_size_bytes
                || block_gas_running_total == block_gas_limit
=======
            let payment_amount_gas = match Gas::from_motes(
                deploy_type.payment_amount(),
                deploy_type.header().gas_price(),
            ) {
                Some(value) => value,
                None => {
                    error!("payment_amount couldn't be converted from motes to gas");
                    continue;
                }
            };

            let gas_running_total = if let Some(gas_running_total) =
                block_gas_running_total.checked_add(payment_amount_gas)
>>>>>>> d112a776
            {
                trace!(
                    "reached block deploy limit {} count={} size={} gas={}",
                    wasm_deploys.len(),
                    wasm_deploys.len() == max_transfers,
                    block_size_running_total + DEPLOY_APPROX_MIN_SIZE >= max_block_size_bytes,
                    block_gas_running_total == block_gas_limit
                );
                break;
            }
            if let Some(gas_running_total) = should_include_deploy(
                hash,
                &deploy_type,
                &payment_amount_gas,
                &block_gas_running_total,
                block_size_running_total,
            ) {
                wasm_deploys.push(*hash);
                block_gas_running_total = gas_running_total;
                block_size_running_total += deploy_type.size();
            }
        }

        ProtoBlock::new(wasm_deploys, transfers, random_bit)
    }

    /// Prunes expired deploy information from the BlockProposer, returns the total deploys pruned.
    fn prune(&mut self, current_instant: Timestamp) -> usize {
        self.sets.prune(current_instant)
    }

    fn contains_finalized(&self, dep: &DeployHash) -> bool {
        self.sets.finalized_deploys.contains_key(dep) || self.unhandled_finalized.contains(dep)
    }
}<|MERGE_RESOLUTION|>--- conflicted
+++ resolved
@@ -31,10 +31,6 @@
     NodeRng,
 };
 use casper_execution_engine::shared::gas::Gas;
-<<<<<<< HEAD
-
-=======
->>>>>>> d112a776
 pub(crate) use deploy_sets::BlockProposerDeploySets;
 pub(crate) use event::{DeployType, Event};
 use metrics::BlockProposerMetrics;
@@ -160,7 +156,7 @@
                         .unwrap_or_default()
                         .with_next_finalized(next_finalized_block),
                     deploy_config: chainspec.genesis.deploy_config,
-                    wasmless_transfer_cost: chainspec.genesis.wasmless_transfer_cost,
+                    wasmless_transfer_cost: chainspec.genesis.system_config.wasmless_transfer_cost,
                     state_key: deploy_sets::create_storage_key(&chainspec),
                     request_queue: Default::default(),
                     unhandled_finalized: Default::default(),
@@ -533,7 +529,6 @@
             }
         }
 
-<<<<<<< HEAD
         // This iteration is reversed to achieve descending order iteration over elements in our
         // sorted BTreeMap in self.sets.pending_deploys.
         // https://github.com/CasperLabs/ceps/blob/Gas_spot_market/text/0022-gas-spot-market.md#ordering
@@ -544,21 +539,6 @@
             if wasm_deploys.len() == max_deploys
                 || block_size_running_total + DEPLOY_APPROX_MIN_SIZE >= max_block_size_bytes
                 || block_gas_running_total == block_gas_limit
-=======
-            let payment_amount_gas = match Gas::from_motes(
-                deploy_type.payment_amount(),
-                deploy_type.header().gas_price(),
-            ) {
-                Some(value) => value,
-                None => {
-                    error!("payment_amount couldn't be converted from motes to gas");
-                    continue;
-                }
-            };
-
-            let gas_running_total = if let Some(gas_running_total) =
-                block_gas_running_total.checked_add(payment_amount_gas)
->>>>>>> d112a776
             {
                 trace!(
                     "reached block deploy limit {} count={} size={} gas={}",
