--- conflicted
+++ resolved
@@ -88,11 +88,7 @@
     fatal,
     reactor::{EventQueueHandle, Finalize, QueueKind},
     tls::{self, KeyFingerprint, TlsCert},
-<<<<<<< HEAD
-    types::{TimeDiff, Timestamp},
-=======
-    types::CryptoRngCore,
->>>>>>> 27b87e2b
+    types::{CryptoRngCore, TimeDiff, Timestamp},
     utils,
 };
 pub use config::Config;
