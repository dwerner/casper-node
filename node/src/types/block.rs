--- conflicted
+++ resolved
@@ -31,11 +31,7 @@
 use casper_types::auction::BLOCK_REWARD;
 use casper_types::{
     bytesrepr::{self, FromBytes, ToBytes},
-<<<<<<< HEAD
-    U512,
-=======
-    PublicKey, SecretKey, Signature,
->>>>>>> 4ef2b093
+    PublicKey, SecretKey, Signature, U512,
 };
 
 use super::{Item, Tag, Timestamp};
@@ -100,11 +96,11 @@
         let mut next_era_validator_weights: BTreeMap<PublicKey, U512> = BTreeMap::new();
         next_era_validator_weights.insert(public_key, U512::from(123));
         next_era_validator_weights.insert(
-            PublicKey::from(&SecretKey::new_ed25519([5u8; SecretKey::ED25519_LENGTH])),
+            PublicKey::from(&SecretKey::ed25519([5u8; SecretKey::ED25519_LENGTH])),
             U512::from(456),
         );
         next_era_validator_weights.insert(
-            PublicKey::from(&SecretKey::new_ed25519([6u8; SecretKey::ED25519_LENGTH])),
+            PublicKey::from(&SecretKey::ed25519([6u8; SecretKey::ED25519_LENGTH])),
             U512::from(789),
         );
         Some(next_era_validator_weights)
