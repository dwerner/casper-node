--- conflicted
+++ resolved
@@ -471,21 +471,6 @@
 
 impl From<Block> for FinalizedBlock {
     fn from(block: Block) -> Self {
-<<<<<<< HEAD
-        let proto_block = ProtoBlock::new(
-            block.body.deploy_hashes().clone(),
-            block.body.transfer_hashes().clone(),
-            block.timestamp(),
-            block.header.random_bit,
-        );
-
-        let era_report = match block.header.era_end {
-            Some(data) => Some(data.era_report),
-            None => None,
-        };
-
-=======
->>>>>>> ce51f140
         FinalizedBlock {
             deploy_hashes: block.body.deploy_hashes,
             transfer_hashes: block.body.transfer_hashes,
