--- conflicted
+++ resolved
@@ -125,21 +125,19 @@
     /// Failed to create a [`crate::CLValue`].
     #[fail(display = "CLValue error")]
     CLValue = 34,
-<<<<<<< HEAD
     /// Missing seigniorage recipients for given era.
     #[fail(display = "Missing seigniorage recipients for given era")]
     MissingSeigniorageRecipients = 35,
-=======
+
+    /// Failed to transfer funds.
     #[fail(display = "Transfer error")]
-    /// Failed to transfer funds.
-    Transfer = 35,
->>>>>>> 68e56293
+    Transfer = 36,
 
     // NOTE: These variants below and related plumbing will be removed once support for WASM
     // system contracts will be dropped.
     #[doc(hidden)]
     #[fail(display = "GasLimit")]
-    GasLimit = 36,
+    GasLimit = 37,
 
     #[cfg(test)]
     #[doc(hidden)]
@@ -207,13 +205,10 @@
 
             d if d == Error::RecordEraInfo as u8 => Ok(Error::RecordEraInfo),
             d if d == Error::CLValue as u8 => Ok(Error::CLValue),
-<<<<<<< HEAD
             d if d == Error::MissingSeigniorageRecipients as u8 => {
                 Ok(Error::MissingSeigniorageRecipients)
             }
-=======
             d if d == Error::Transfer as u8 => Ok(Error::Transfer),
->>>>>>> 68e56293
             d if d == Error::GasLimit as u8 => Ok(Error::GasLimit),
             _ => Err(TryFromU8ForError(())),
         }
