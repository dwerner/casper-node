--- conflicted
+++ resolved
@@ -1,19 +1,15 @@
 use std::fmt::{self, Debug, Display, Formatter};
 
 use super::Responder;
-<<<<<<< HEAD
 use crate::{
     components::{
         api_server::Deploy,
-        storage::{BlockStoreType, BlockType, StorageType},
+        storage::{StorageType, Store, Value},
     },
     utils::DisplayIter,
 };
-=======
-use crate::components::storage::{StorageType, Store, Value};
 
 type ResultResponder<T, E> = Responder<Result<T, E>>;
->>>>>>> fb1440ac
 
 #[derive(Debug)]
 pub(crate) enum NetworkRequest<I, P> {
