--- conflicted
+++ resolved
@@ -2,11 +2,8 @@
 //!
 //! Components are the building blocks of the whole application, wired together inside a reactor.
 //! Each component has a unified interface, expressed by the `Component` trait.
-<<<<<<< HEAD
 pub(crate) mod api_server;
-=======
 pub(crate) mod consensus;
->>>>>>> fb1440ac
 pub(crate) mod pinger;
 pub(crate) mod small_network;
 pub(crate) mod storage;
